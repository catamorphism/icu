--- conflicted
+++ resolved
@@ -392,13 +392,8 @@
 
 void FormattedNumberRange::getAllFieldPositionsImpl(
         FieldPositionIteratorHandler& fpih, UErrorCode& status) const {
-<<<<<<< HEAD
     UPRV_FORMATTED_VALUE_METHOD_GUARD(UPRV_NOARG)
-    fData->getStringRef().getAllFieldPositions(fpih, status);
-=======
-    UPRV_FORMATTED_VALUE_METHOD_GUARD()
     fData->getAllFieldPositions(fpih, status);
->>>>>>> 6daab85d
 }
 
 UnicodeString FormattedNumberRange::getFirstDecimal(UErrorCode& status) const {
