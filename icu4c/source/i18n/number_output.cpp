--- conflicted
+++ resolved
@@ -30,13 +30,8 @@
 
 void FormattedNumber::getAllFieldPositionsImpl(FieldPositionIteratorHandler& fpih,
                                                UErrorCode& status) const {
-<<<<<<< HEAD
     UPRV_FORMATTED_VALUE_METHOD_GUARD(UPRV_NOARG)
-    fData->getStringRef().getAllFieldPositions(fpih, status);
-=======
-    UPRV_FORMATTED_VALUE_METHOD_GUARD()
     fData->getAllFieldPositions(fpih, status);
->>>>>>> 6daab85d
 }
 
 void FormattedNumber::getDecimalQuantity(impl::DecimalQuantity& output, UErrorCode& status) const {
