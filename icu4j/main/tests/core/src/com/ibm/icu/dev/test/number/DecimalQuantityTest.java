--- conflicted
+++ resolved
@@ -176,6 +176,7 @@
 
     private static final MathContext MATH_CONTEXT_HALF_EVEN = new MathContext(0, RoundingMode.HALF_EVEN);
     private static final MathContext MATH_CONTEXT_CEILING = new MathContext(0, RoundingMode.CEILING);
+    private static final MathContext MATH_CONTEXT_FLOOR = new MathContext(0, RoundingMode.FLOOR);
     private static final MathContext MATH_CONTEXT_PRECISION = new MathContext(3, RoundingMode.HALF_UP);
 
     private static void testDecimalQuantityRounding(DecimalQuantity rq0, DecimalQuantity rq1) {
@@ -239,104 +240,6 @@
         }
     }
 
-<<<<<<< HEAD
-    for (int i = 1; i < qs.size(); i++) {
-      DecimalQuantity q0 = qs.get(0);
-      DecimalQuantity q1 = qs.get(i);
-      testDecimalQuantityExpectedOutput(q1, str);
-      testDecimalQuantityRounding(q0, q1);
-      testDecimalQuantityRoundingInterval(q0, q1);
-      testDecimalQuantityMath(q0, q1);
-      testDecimalQuantityWithFormats(q0, q1, formats);
-    }
-  }
-
-  private static void testDecimalQuantityExpectedOutput(DecimalQuantity rq, String expected) {
-    DecimalQuantity q0 = rq.createCopy();
-    // Force an accurate double
-    q0.roundToInfinity();
-    q0.setIntegerLength(1, Integer.MAX_VALUE);
-    q0.setFractionLength(1, Integer.MAX_VALUE);
-    String actual = q0.toPlainString();
-    assertEquals("Unexpected output from simple string conversion (" + q0 + ")", expected, actual);
-  }
-
-  private static final MathContext MATH_CONTEXT_HALF_EVEN =
-      new MathContext(0, RoundingMode.HALF_EVEN);
-  private static final MathContext MATH_CONTEXT_CEILING = new MathContext(0, RoundingMode.CEILING);
-  private static final MathContext MATH_CONTEXT_FLOOR = new MathContext(0, RoundingMode.FLOOR);
-  private static final MathContext MATH_CONTEXT_PRECISION =
-      new MathContext(3, RoundingMode.HALF_UP);
-
-  private static void testDecimalQuantityRounding(DecimalQuantity rq0, DecimalQuantity rq1) {
-    DecimalQuantity q0 = rq0.createCopy();
-    DecimalQuantity q1 = rq1.createCopy();
-    q0.roundToMagnitude(-1, MATH_CONTEXT_HALF_EVEN);
-    q1.roundToMagnitude(-1, MATH_CONTEXT_HALF_EVEN);
-    testDecimalQuantityBehavior(q0, q1);
-
-    q0 = rq0.createCopy();
-    q1 = rq1.createCopy();
-    q0.roundToMagnitude(-1, MATH_CONTEXT_CEILING);
-    q1.roundToMagnitude(-1, MATH_CONTEXT_CEILING);
-    testDecimalQuantityBehavior(q0, q1);
-
-    q0 = rq0.createCopy();
-    q1 = rq1.createCopy();
-    q0.roundToMagnitude(-1, MATH_CONTEXT_PRECISION);
-    q1.roundToMagnitude(-1, MATH_CONTEXT_PRECISION);
-    testDecimalQuantityBehavior(q0, q1);
-
-    q0 = rq0.createCopy();
-    q1 = rq1.createCopy();
-    q0.roundToMagnitude(0, MATH_CONTEXT_FLOOR);
-    q1.truncate();
-    testDecimalQuantityBehavior(q0, q1);
-
-    q0 = rq0.createCopy();
-    q1 = rq1.createCopy();
-    q0.truncate();
-    q1.roundToMagnitude(0, MATH_CONTEXT_FLOOR);
-    testDecimalQuantityBehavior(q0, q1);
-  }
-
-  private static void testDecimalQuantityRoundingInterval(DecimalQuantity rq0, DecimalQuantity rq1) {
-    DecimalQuantity q0 = rq0.createCopy();
-    DecimalQuantity q1 = rq1.createCopy();
-    q0.roundToIncrement(new BigDecimal("0.05"), MATH_CONTEXT_HALF_EVEN);
-    q1.roundToIncrement(new BigDecimal("0.05"), MATH_CONTEXT_HALF_EVEN);
-    testDecimalQuantityBehavior(q0, q1);
-
-    q0 = rq0.createCopy();
-    q1 = rq1.createCopy();
-    q0.roundToIncrement(new BigDecimal("0.05"), MATH_CONTEXT_CEILING);
-    q1.roundToIncrement(new BigDecimal("0.05"), MATH_CONTEXT_CEILING);
-    testDecimalQuantityBehavior(q0, q1);
-  }
-
-  private static void testDecimalQuantityMath(DecimalQuantity rq0, DecimalQuantity rq1) {
-    DecimalQuantity q0 = rq0.createCopy();
-    DecimalQuantity q1 = rq1.createCopy();
-    q0.adjustMagnitude(-3);
-    q1.adjustMagnitude(-3);
-    testDecimalQuantityBehavior(q0, q1);
-
-    q0 = rq0.createCopy();
-    q1 = rq1.createCopy();
-    q0.multiplyBy(new BigDecimal("3.14159"));
-    q1.multiplyBy(new BigDecimal("3.14159"));
-    testDecimalQuantityBehavior(q0, q1);
-  }
-
-  private static void testDecimalQuantityWithFormats(
-      DecimalQuantity rq0, DecimalQuantity rq1, List<LocalizedNumberFormatter> formats) {
-    for (LocalizedNumberFormatter format : formats) {
-      DecimalQuantity q0 = rq0.createCopy();
-      DecimalQuantity q1 = rq1.createCopy();
-      String s1 = format.format(q0).toString();
-      String s2 = format.format(q1).toString();
-      assertEquals("Different output from formatter (" + q0 + ", " + q1 + ")", s1, s2);
-=======
     private static void testDecimalQuantityBehavior(DecimalQuantity rq0, DecimalQuantity rq1) {
         DecimalQuantity q0 = rq0.createCopy();
         DecimalQuantity q1 = rq1.createCopy();
@@ -381,7 +284,6 @@
             if (message != null)
                 errln(message);
         }
->>>>>>> fcc19886
     }
 
     @Test
@@ -594,53 +496,6 @@
         assertToStringAndHealth(fq, "<DecimalQuantity 5:2:-3:-6 long 98766E-2>");
     }
 
-    static void assertDoubleEquals(String message, double d1, double d2) {
-        boolean equal = (Math.abs(d1 - d2) < 1e-6) || (Math.abs((d1 - d2) / d1) < 1e-6);
-        handleAssert(equal, message, d1, d2, null, false);
-    }
-
-    static void assertBigDecimalEquals(String message, String d1, BigDecimal d2) {
-        assertBigDecimalEquals(message, new BigDecimal(d1), d2);
-    }
-
-    static void assertBigDecimalEquals(String message, BigDecimal d1, BigDecimal d2) {
-        boolean equal = d1.compareTo(d2) == 0;
-        handleAssert(equal, message, d1, d2, null, false);
-    }
-
-    static void assertToStringAndHealth(DecimalQuantity_DualStorageBCD fq, String expected) {
-        String actual = fq.toString();
-        assertEquals("DecimalQuantity toString", expected, actual);
-        String health = fq.checkHealth();
-        assertNull("DecimalQuantity health", health);
-    }
-<<<<<<< HEAD
-  }
-
-  @Test
-  public void testDecimalQuantityBehaviorStandalone() {
-      DecimalQuantity_DualStorageBCD fq = new DecimalQuantity_DualStorageBCD();
-      assertToStringAndHealth(fq, "<DecimalQuantity 999:0:0:-999 long 0E0>");
-      fq.setToInt(51423);
-      assertToStringAndHealth(fq, "<DecimalQuantity 999:0:0:-999 long 51423E0>");
-      fq.adjustMagnitude(-3);
-      assertToStringAndHealth(fq, "<DecimalQuantity 999:0:0:-999 long 51423E-3>");
-      fq.setToLong(999999999999000L);
-      assertToStringAndHealth(fq, "<DecimalQuantity 999:0:0:-999 long 999999999999E3>");
-      fq.setIntegerLength(2, 5);
-      assertToStringAndHealth(fq, "<DecimalQuantity 5:2:0:-999 long 999999999999E3>");
-      fq.setFractionLength(3, 6);
-      assertToStringAndHealth(fq, "<DecimalQuantity 5:2:-3:-6 long 999999999999E3>");
-      fq.setToDouble(987.654321);
-      assertToStringAndHealth(fq, "<DecimalQuantity 5:2:-3:-6 long 987654321E-6>");
-      fq.roundToInfinity();
-      assertToStringAndHealth(fq, "<DecimalQuantity 5:2:-3:-6 long 987654321E-6>");
-      fq.roundToIncrement(new BigDecimal("0.005"), MATH_CONTEXT_HALF_EVEN);
-      assertToStringAndHealth(fq, "<DecimalQuantity 5:2:-3:-6 long 987655E-3>");
-      fq.roundToMagnitude(-2, MATH_CONTEXT_HALF_EVEN);
-      assertToStringAndHealth(fq, "<DecimalQuantity 5:2:-3:-6 long 98766E-2>");
-  }
-
   @Test
   public void testFitsInLong() {
       DecimalQuantity_DualStorageBCD quantity = new DecimalQuantity_DualStorageBCD();
@@ -672,26 +527,24 @@
       assertFalse("10^20 should not fit", quantity.fitsInLong());
   }
 
-  static void assertDoubleEquals(String message, double d1, double d2) {
-    boolean equal = (Math.abs(d1 - d2) < 1e-6) || (Math.abs((d1 - d2) / d1) < 1e-6);
-    handleAssert(equal, message, d1, d2, null, false);
-  }
-
-  static void assertBigDecimalEquals(String message, String d1, BigDecimal d2) {
-    assertBigDecimalEquals(message, new BigDecimal(d1), d2);
-  }
-
-  static void assertBigDecimalEquals(String message, BigDecimal d1, BigDecimal d2) {
-    boolean equal = d1.compareTo(d2) == 0;
-    handleAssert(equal, message, d1, d2, null, false);
-  }
-
-  static void assertToStringAndHealth(DecimalQuantity_DualStorageBCD fq, String expected) {
-      String actual = fq.toString();
-      assertEquals("DecimalQuantity toString", expected, actual);
-      String health = fq.checkHealth();
-      assertNull("DecimalQuantity health", health);
-  }
-=======
->>>>>>> fcc19886
+    static void assertDoubleEquals(String message, double d1, double d2) {
+        boolean equal = (Math.abs(d1 - d2) < 1e-6) || (Math.abs((d1 - d2) / d1) < 1e-6);
+        handleAssert(equal, message, d1, d2, null, false);
+    }
+
+    static void assertBigDecimalEquals(String message, String d1, BigDecimal d2) {
+        assertBigDecimalEquals(message, new BigDecimal(d1), d2);
+    }
+
+    static void assertBigDecimalEquals(String message, BigDecimal d1, BigDecimal d2) {
+        boolean equal = d1.compareTo(d2) == 0;
+        handleAssert(equal, message, d1, d2, null, false);
+    }
+
+    static void assertToStringAndHealth(DecimalQuantity_DualStorageBCD fq, String expected) {
+        String actual = fq.toString();
+        assertEquals("DecimalQuantity toString", expected, actual);
+        String health = fq.checkHealth();
+        assertNull("DecimalQuantity health", health);
+    }
 }