// © 2017 and later: Unicode, Inc. and others.
// License & terms of use: http://www.unicode.org/copyright.html#License
package com.ibm.icu.dev.test.number;

import static org.junit.Assert.assertEquals;
import static org.junit.Assert.assertNotEquals;
import static org.junit.Assert.assertTrue;
import static org.junit.Assert.fail;

import java.lang.reflect.InvocationTargetException;
import java.lang.reflect.Method;
import java.math.BigDecimal;
import java.math.RoundingMode;
import java.util.HashMap;
import java.util.HashSet;
import java.util.Locale;
import java.util.Map;
import java.util.Set;

import org.junit.Ignore;
import org.junit.Test;

import com.ibm.icu.impl.number.Grouper;
import com.ibm.icu.impl.number.MacroProps;
import com.ibm.icu.impl.number.Padder;
import com.ibm.icu.impl.number.Padder.PadPosition;
import com.ibm.icu.impl.number.PatternStringParser;
import com.ibm.icu.number.CompactNotation;
import com.ibm.icu.number.FractionRounder;
import com.ibm.icu.number.IntegerWidth;
import com.ibm.icu.number.LocalizedNumberFormatter;
import com.ibm.icu.number.Notation;
import com.ibm.icu.number.NumberFormatter;
import com.ibm.icu.number.NumberFormatter.DecimalSeparatorDisplay;
import com.ibm.icu.number.NumberFormatter.GroupingStrategy;
import com.ibm.icu.number.NumberFormatter.SignDisplay;
import com.ibm.icu.number.NumberFormatter.UnitWidth;
import com.ibm.icu.number.Rounder;
import com.ibm.icu.number.ScientificNotation;
import com.ibm.icu.number.UnlocalizedNumberFormatter;
import com.ibm.icu.text.DecimalFormatSymbols;
import com.ibm.icu.text.NumberingSystem;
import com.ibm.icu.util.Currency;
import com.ibm.icu.util.Currency.CurrencyUsage;
import com.ibm.icu.util.CurrencyAmount;
import com.ibm.icu.util.Measure;
import com.ibm.icu.util.MeasureUnit;
import com.ibm.icu.util.NoUnit;
import com.ibm.icu.util.ULocale;

public class NumberFormatterApiTest {

    private static final Currency USD = Currency.getInstance("USD");
    private static final Currency GBP = Currency.getInstance("GBP");
    private static final Currency CZK = Currency.getInstance("CZK");
    private static final Currency CAD = Currency.getInstance("CAD");
    private static final Currency ESP = Currency.getInstance("ESP");
    private static final Currency PTE = Currency.getInstance("PTE");

    @Test
    public void notationSimple() {
        assertFormatDescending(
                "Basic",
                "",
                NumberFormatter.with(),
                ULocale.ENGLISH,
                "87,650",
                "8,765",
                "876.5",
                "87.65",
                "8.765",
                "0.8765",
                "0.08765",
                "0.008765",
                "0");

        assertFormatDescendingBig(
                "Big Simple",
                "notation-simple",
                NumberFormatter.with().notation(Notation.simple()),
                ULocale.ENGLISH,
                "87,650,000",
                "8,765,000",
                "876,500",
                "87,650",
                "8,765",
                "876.5",
                "87.65",
                "8.765",
                "0");

        assertFormatSingle(
                "Basic with Negative Sign",
                "",
                NumberFormatter.with(),
                ULocale.ENGLISH,
                -9876543.21,
                "-9,876,543.21");
    }

    @Test
    public void notationScientific() {
        assertFormatDescending(
                "Scientific",
                "scientific",
                NumberFormatter.with().notation(Notation.scientific()),
                ULocale.ENGLISH,
                "8.765E4",
                "8.765E3",
                "8.765E2",
                "8.765E1",
                "8.765E0",
                "8.765E-1",
                "8.765E-2",
                "8.765E-3",
                "0E0");

        assertFormatDescending(
                "Engineering",
                "engineering",
                NumberFormatter.with().notation(Notation.engineering()),
                ULocale.ENGLISH,
                "87.65E3",
                "8.765E3",
                "876.5E0",
                "87.65E0",
                "8.765E0",
                "876.5E-3",
                "87.65E-3",
                "8.765E-3",
                "0E0");

        assertFormatDescending(
                "Scientific sign always shown",
                "scientific/sign-always",
                NumberFormatter.with().notation(Notation.scientific().withExponentSignDisplay(SignDisplay.ALWAYS)),
                ULocale.ENGLISH,
                "8.765E+4",
                "8.765E+3",
                "8.765E+2",
                "8.765E+1",
                "8.765E+0",
                "8.765E-1",
                "8.765E-2",
                "8.765E-3",
                "0E+0");

        assertFormatDescending(
                "Scientific min exponent digits",
                "scientific/+ee",
                NumberFormatter.with().notation(Notation.scientific().withMinExponentDigits(2)),
                ULocale.ENGLISH,
                "8.765E04",
                "8.765E03",
                "8.765E02",
                "8.765E01",
                "8.765E00",
                "8.765E-01",
                "8.765E-02",
                "8.765E-03",
                "0E00");

        assertFormatSingle(
                "Scientific Negative",
                "scientific",
                NumberFormatter.with().notation(Notation.scientific()),
                ULocale.ENGLISH,
                -1000000,
                "-1E6");
    }

    @Test
    public void notationCompact() {
        assertFormatDescendingBig(
                "Compact Short",
                "compact-short",
                NumberFormatter.with().notation(Notation.compactShort()),
                ULocale.ENGLISH,
                "88M",
                "8.8M",
                "876K",
                "88K",
                "8.8K",
                "876",
                "88",
                "8.8",
                "0");

        assertFormatDescendingBig(
                "Compact Long",
                "compact-long",
                NumberFormatter.with().notation(Notation.compactLong()),
                ULocale.ENGLISH,
                "88 million",
                "8.8 million",
                "876 thousand",
                "88 thousand",
                "8.8 thousand",
                "876",
                "88",
                "8.8",
                "0");

        assertFormatDescending(
                "Compact Short Currency",
                "compact-short currency/USD",
                NumberFormatter.with().notation(Notation.compactShort()).unit(USD),
                ULocale.ENGLISH,
                "$88K",
                "$8.8K",
                "$876",
                "$88",
                "$8.8",
                "$0.88",
                "$0.088",
                "$0.0088",
                "$0");

        assertFormatDescending(
                "Compact Short with ISO Currency",
                "compact-short currency/USD unit-width-iso-code",
                NumberFormatter.with().notation(Notation.compactShort()).unit(USD).unitWidth(UnitWidth.ISO_CODE),
                ULocale.ENGLISH,
                "USD 88K",
                "USD 8.8K",
                "USD 876",
                "USD 88",
                "USD 8.8",
                "USD 0.88",
                "USD 0.088",
                "USD 0.0088",
                "USD 0");

        assertFormatDescending(
                "Compact Short with Long Name Currency",
                "compact-short currency/USD unit-width-full-name",
                NumberFormatter.with().notation(Notation.compactShort()).unit(USD).unitWidth(UnitWidth.FULL_NAME),
                ULocale.ENGLISH,
                "88K US dollars",
                "8.8K US dollars",
                "876 US dollars",
                "88 US dollars",
                "8.8 US dollars",
                "0.88 US dollars",
                "0.088 US dollars",
                "0.0088 US dollars",
                "0 US dollars");

        // Note: Most locales don't have compact long currency, so this currently falls back to short.
        // This test case should be fixed when proper compact long currency patterns are added.
        assertFormatDescending(
                "Compact Long Currency",
                "compact-long currency/USD",
                NumberFormatter.with().notation(Notation.compactLong()).unit(USD),
                ULocale.ENGLISH,
                "$88K", // should be something like "$88 thousand"
                "$8.8K",
                "$876",
                "$88",
                "$8.8",
                "$0.88",
                "$0.088",
                "$0.0088",
                "$0");

        // Note: Most locales don't have compact long currency, so this currently falls back to short.
        // This test case should be fixed when proper compact long currency patterns are added.
        assertFormatDescending(
                "Compact Long with ISO Currency",
                "compact-long currency/USD unit-width-iso-code",
                NumberFormatter.with().notation(Notation.compactLong()).unit(USD).unitWidth(UnitWidth.ISO_CODE),
                ULocale.ENGLISH,
                "USD 88K", // should be something like "USD 88 thousand"
                "USD 8.8K",
                "USD 876",
                "USD 88",
                "USD 8.8",
                "USD 0.88",
                "USD 0.088",
                "USD 0.0088",
                "USD 0");

        // TODO: This behavior could be improved and should be revisited.
        assertFormatDescending(
                "Compact Long with Long Name Currency",
                "compact-long currency/USD unit-width-full-name",
                NumberFormatter.with().notation(Notation.compactLong()).unit(USD).unitWidth(UnitWidth.FULL_NAME),
                ULocale.ENGLISH,
                "88 thousand US dollars",
                "8.8 thousand US dollars",
                "876 US dollars",
                "88 US dollars",
                "8.8 US dollars",
                "0.88 US dollars",
                "0.088 US dollars",
                "0.0088 US dollars",
                "0 US dollars");

        assertFormatSingle(
                "Compact Plural One",
                "compact-long",
                NumberFormatter.with().notation(Notation.compactLong()),
                ULocale.forLanguageTag("es"),
                1000000,
                "1 millón");

        assertFormatSingle(
                "Compact Plural Other",
                "compact-long",
                NumberFormatter.with().notation(Notation.compactLong()),
                ULocale.forLanguageTag("es"),
                2000000,
                "2 millones");

        assertFormatSingle(
                "Compact with Negative Sign",
                "compact-short",
                NumberFormatter.with().notation(Notation.compactShort()),
                ULocale.ENGLISH,
                -9876543.21,
                "-9.9M");

        assertFormatSingle(
                "Compact Rounding",
                "compact-short",
                NumberFormatter.with().notation(Notation.compactShort()),
                ULocale.ENGLISH,
                990000,
                "990K");

        assertFormatSingle(
                "Compact Rounding",
                "compact-short",
                NumberFormatter.with().notation(Notation.compactShort()),
                ULocale.ENGLISH,
                999000,
                "999K");

        assertFormatSingle(
                "Compact Rounding",
                "compact-short",
                NumberFormatter.with().notation(Notation.compactShort()),
                ULocale.ENGLISH,
                999900,
                "1M");

        assertFormatSingle(
                "Compact Rounding",
                "compact-short",
                NumberFormatter.with().notation(Notation.compactShort()),
                ULocale.ENGLISH,
                9900000,
                "9.9M");

        assertFormatSingle(
                "Compact Rounding",
                "compact-short",
                NumberFormatter.with().notation(Notation.compactShort()),
                ULocale.ENGLISH,
                9990000,
                "10M");

        Map<String, Map<String, String>> compactCustomData = new HashMap<String, Map<String, String>>();
        Map<String, String> entry = new HashMap<String, String>();
        entry.put("one", "Kun");
        entry.put("other", "0KK");
        compactCustomData.put("1000", entry);
        assertFormatSingle(
                "Compact Somali No Figure",
                null, // feature not supported in skeleton
                NumberFormatter.with().notation(CompactNotation.forCustomData(compactCustomData)),
                ULocale.ENGLISH,
                1000,
                "Kun");
    }

    @Test
    public void unitMeasure() {
        assertFormatDescending(
                "Meters Short",
                "measure-unit/length-meter",
                NumberFormatter.with().unit(MeasureUnit.METER),
                ULocale.ENGLISH,
                "87,650 m",
                "8,765 m",
                "876.5 m",
                "87.65 m",
                "8.765 m",
                "0.8765 m",
                "0.08765 m",
                "0.008765 m",
                "0 m");

        assertFormatDescending(
                "Meters Long",
                "measure-unit/length-meter unit-width-full-name",
                NumberFormatter.with().unit(MeasureUnit.METER).unitWidth(UnitWidth.FULL_NAME),
                ULocale.ENGLISH,
                "87,650 meters",
                "8,765 meters",
                "876.5 meters",
                "87.65 meters",
                "8.765 meters",
                "0.8765 meters",
                "0.08765 meters",
                "0.008765 meters",
                "0 meters");

        assertFormatDescending(
                "Compact Meters Long",
                "compact-long measure-unit/length-meter unit-width-full-name",
                NumberFormatter.with().notation(Notation.compactLong()).unit(MeasureUnit.METER)
                        .unitWidth(UnitWidth.FULL_NAME),
                ULocale.ENGLISH,
                "88 thousand meters",
                "8.8 thousand meters",
                "876 meters",
                "88 meters",
                "8.8 meters",
                "0.88 meters",
                "0.088 meters",
                "0.0088 meters",
                "0 meters");

        assertFormatSingleMeasure(
                "Meters with Measure Input",
                "unit-width-full-name",
                NumberFormatter.with().unitWidth(UnitWidth.FULL_NAME),
                ULocale.ENGLISH,
                new Measure(5.43, MeasureUnit.METER),
                "5.43 meters");

        assertFormatSingleMeasure(
                "Measure format method takes precedence over fluent chain",
                "measure-unit/length-meter",
                NumberFormatter.with().unit(MeasureUnit.METER),
                ULocale.ENGLISH,
                new Measure(5.43, USD),
                "$5.43");

        assertFormatSingle(
                "Meters with Negative Sign",
                "measure-unit/length-meter",
                NumberFormatter.with().unit(MeasureUnit.METER),
                ULocale.ENGLISH,
                -9876543.21,
                "-9,876,543.21 m");

        // The locale string "सान" appears only in brx.txt:
        assertFormatSingle(
                "Interesting Data Fallback 1",
                "measure-unit/duration-day unit-width-full-name",
                NumberFormatter.with().unit(MeasureUnit.DAY).unitWidth(UnitWidth.FULL_NAME),
                ULocale.forLanguageTag("brx"),
                5.43,
                "5.43 सान");

        // Requires following the alias from unitsNarrow to unitsShort:
        assertFormatSingle(
                "Interesting Data Fallback 2",
                "measure-unit/duration-day unit-width-narrow",
                NumberFormatter.with().unit(MeasureUnit.DAY).unitWidth(UnitWidth.NARROW),
                ULocale.forLanguageTag("brx"),
                5.43,
                "5.43 d");

        // en_001.txt has a unitsNarrow/area/square-meter table, but table does not contain the OTHER unit,
        // requiring fallback to the root.
        assertFormatSingle(
                "Interesting Data Fallback 3",
                "measure-unit/area-square-meter unit-width-narrow",
                NumberFormatter.with().unit(MeasureUnit.SQUARE_METER).unitWidth(UnitWidth.NARROW),
                ULocale.forLanguageTag("en-GB"),
                5.43,
                "5.43 m²");

        // es_US has "{0}°" for unitsNarrow/temperature/FAHRENHEIT.
        // NOTE: This example is in the documentation.
        assertFormatSingle(
                "MeasureUnit Difference between Narrow and Short (Narrow Version)",
                "measure-unit/temperature-fahrenheit unit-width-narrow",
                NumberFormatter.with().unit(MeasureUnit.FAHRENHEIT).unitWidth(UnitWidth.NARROW),
                ULocale.forLanguageTag("es-US"),
                5.43,
                "5.43°");

        assertFormatSingle(
                "MeasureUnit Difference between Narrow and Short (Short Version)",
                "measure-unit/temperature-fahrenheit unit-width-short",
                NumberFormatter.with().unit(MeasureUnit.FAHRENHEIT).unitWidth(UnitWidth.SHORT),
                ULocale.forLanguageTag("es-US"),
                5.43,
                "5.43 °F");

        assertFormatSingle(
                "MeasureUnit form without {0} in CLDR pattern",
                "measure-unit/temperature-kelvin unit-width-full-name",
                NumberFormatter.with().unit(MeasureUnit.KELVIN).unitWidth(UnitWidth.FULL_NAME),
                ULocale.forLanguageTag("es-MX"),
                1,
                "kelvin");

        assertFormatSingle(
                "MeasureUnit form without {0} in CLDR pattern and wide base form",
                "measure-unit/temperature-kelvin .0000000000 unit-width-full-name",
                NumberFormatter.with()
                    .rounding(Rounder.fixedFraction(10))
                    .unit(MeasureUnit.KELVIN)
                    .unitWidth(UnitWidth.FULL_NAME),
                ULocale.forLanguageTag("es-MX"),
                1,
                "kelvin");
    }

    @Test
    public void unitCompoundMeasure() {
        assertFormatDescending(
                "Meters Per Second Short (unit that simplifies)",
                "measure-unit/length-meter per-measure-unit/duration-second",
                NumberFormatter.with().unit(MeasureUnit.METER).perUnit(MeasureUnit.SECOND),
                ULocale.ENGLISH,
                "87,650 m/s",
                "8,765 m/s",
                "876.5 m/s",
                "87.65 m/s",
                "8.765 m/s",
                "0.8765 m/s",
                "0.08765 m/s",
                "0.008765 m/s",
                "0 m/s");

        assertFormatDescending(
                "Pounds Per Square Mile Short (secondary unit has per-format)",
                "measure-unit/mass-pound per-measure-unit/area-square-mile",
                NumberFormatter.with().unit(MeasureUnit.POUND).perUnit(MeasureUnit.SQUARE_MILE),
                ULocale.ENGLISH,
                "87,650 lb/mi²",
                "8,765 lb/mi²",
                "876.5 lb/mi²",
                "87.65 lb/mi²",
                "8.765 lb/mi²",
                "0.8765 lb/mi²",
                "0.08765 lb/mi²",
                "0.008765 lb/mi²",
                "0 lb/mi²");

        assertFormatDescending(
                "Joules Per Furlong Short (unit with no simplifications or special patterns)",
                "measure-unit/energy-joule per-measure-unit/length-furlong",
                NumberFormatter.with().unit(MeasureUnit.JOULE).perUnit(MeasureUnit.FURLONG),
                ULocale.ENGLISH,
                "87,650 J/fur",
                "8,765 J/fur",
                "876.5 J/fur",
                "87.65 J/fur",
                "8.765 J/fur",
                "0.8765 J/fur",
                "0.08765 J/fur",
                "0.008765 J/fur",
                "0 J/fur");
    }

    @Test
    public void unitCurrency() {
        assertFormatDescending(
                "Currency",
                "currency/GBP",
                NumberFormatter.with().unit(GBP),
                ULocale.ENGLISH,
                "£87,650.00",
                "£8,765.00",
                "£876.50",
                "£87.65",
                "£8.76",
                "£0.88",
                "£0.09",
                "£0.01",
                "£0.00");

        assertFormatDescending(
                "Currency ISO",
                "currency/GBP unit-width-iso-code",
                NumberFormatter.with().unit(GBP).unitWidth(UnitWidth.ISO_CODE),
                ULocale.ENGLISH,
                "GBP 87,650.00",
                "GBP 8,765.00",
                "GBP 876.50",
                "GBP 87.65",
                "GBP 8.76",
                "GBP 0.88",
                "GBP 0.09",
                "GBP 0.01",
                "GBP 0.00");

        assertFormatDescending(
                "Currency Long Name",
                "currency/GBP unit-width-full-name",
                NumberFormatter.with().unit(GBP).unitWidth(UnitWidth.FULL_NAME),
                ULocale.ENGLISH,
                "87,650.00 British pounds",
                "8,765.00 British pounds",
                "876.50 British pounds",
                "87.65 British pounds",
                "8.76 British pounds",
                "0.88 British pounds",
                "0.09 British pounds",
                "0.01 British pounds",
                "0.00 British pounds");

        assertFormatDescending(
                "Currency Hidden",
                "currency/GBP unit-width-hidden",
                NumberFormatter.with().unit(GBP).unitWidth(UnitWidth.HIDDEN),
                ULocale.ENGLISH,
                "87,650.00",
                "8,765.00",
                "876.50",
                "87.65",
                "8.76",
                "0.88",
                "0.09",
                "0.01",
                "0.00");

        assertFormatSingleMeasure(
                "Currency with CurrencyAmount Input",
                "",
                NumberFormatter.with(),
                ULocale.ENGLISH,
                new CurrencyAmount(5.43, GBP),
                "£5.43");

        assertFormatSingle(
                "Currency Long Name from Pattern Syntax",
                null,
                NumberFormatter.fromDecimalFormat(
                        PatternStringParser.parseToProperties("0 ¤¤¤"),
                        DecimalFormatSymbols.getInstance(ULocale.ENGLISH),
                        null).unit(GBP),
                ULocale.ENGLISH,
                1234567.89,
                "1234568 British pounds");

        assertFormatSingle(
                "Currency with Negative Sign",
                "currency/GBP",
                NumberFormatter.with().unit(GBP),
                ULocale.ENGLISH,
                -9876543.21,
                "-£9,876,543.21");

        // The full currency symbol is not shown in NARROW format.
        // NOTE: This example is in the documentation.
        assertFormatSingle(
                "Currency Difference between Narrow and Short (Narrow Version)",
                "currency/USD unit-width-narrow",
                NumberFormatter.with().unit(USD).unitWidth(UnitWidth.NARROW),
                ULocale.forLanguageTag("en-CA"),
                5.43,
                "$5.43");

        assertFormatSingle(
                "Currency Difference between Narrow and Short (Short Version)",
                "currency/USD unit-width-short",
                NumberFormatter.with().unit(USD).unitWidth(UnitWidth.SHORT),
                ULocale.forLanguageTag("en-CA"),
                5.43,
                "US$5.43");

        assertFormatSingle(
                "Currency-dependent format (Control)",
                "currency/USD unit-width-short",
                NumberFormatter.with().unit(USD).unitWidth(UnitWidth.SHORT),
                ULocale.forLanguageTag("ca"),
                444444.55,
                "444.444,55 USD");

        assertFormatSingle(
                "Currency-dependent format (Test)",
                "currency/ESP unit-width-short",
                NumberFormatter.with().unit(ESP).unitWidth(UnitWidth.SHORT),
                ULocale.forLanguageTag("ca"),
                444444.55,
                "₧ 444.445");

        assertFormatSingle(
                "Currency-dependent symbols (Control)",
                "currency/USD unit-width-short",
                NumberFormatter.with().unit(USD).unitWidth(UnitWidth.SHORT),
                ULocale.forLanguageTag("pt-PT"),
                444444.55,
                "444 444,55 US$");

        // NOTE: This is a bit of a hack on CLDR's part. They set the currency symbol to U+200B (zero-
        // width space), and they set the decimal separator to the $ symbol.
        assertFormatSingle(
                "Currency-dependent symbols (Test)",
                "currency/PTE unit-width-short",
                NumberFormatter.with().unit(PTE).unitWidth(UnitWidth.SHORT),
                ULocale.forLanguageTag("pt-PT"),
                444444.55,
                "444,444$55 \u200B");

        assertFormatSingle(
                "Currency-dependent symbols (Test)",
                "currency/PTE unit-width-narrow",
                NumberFormatter.with().unit(PTE).unitWidth(UnitWidth.NARROW),
                ULocale.forLanguageTag("pt-PT"),
                444444.55,
                "444,444$55 PTE");

        assertFormatSingle(
                "Currency-dependent symbols (Test)",
                "currency/PTE unit-width-iso-code",
                NumberFormatter.with().unit(PTE).unitWidth(UnitWidth.ISO_CODE),
                ULocale.forLanguageTag("pt-PT"),
                444444.55,
                "444,444$55 PTE");
    }

    @Test
    public void unitPercent() {
        assertFormatDescending(
                "Percent",
                "percent",
                NumberFormatter.with().unit(NoUnit.PERCENT),
                ULocale.ENGLISH,
                "87,650%",
                "8,765%",
                "876.5%",
                "87.65%",
                "8.765%",
                "0.8765%",
                "0.08765%",
                "0.008765%",
                "0%");

        assertFormatDescending(
                "Permille",
                "permille",
                NumberFormatter.with().unit(NoUnit.PERMILLE),
                ULocale.ENGLISH,
                "87,650‰",
                "8,765‰",
                "876.5‰",
                "87.65‰",
                "8.765‰",
                "0.8765‰",
                "0.08765‰",
                "0.008765‰",
                "0‰");

        assertFormatSingle(
                "NoUnit Base",
                "base-unit",
                NumberFormatter.with().unit(NoUnit.BASE),
                ULocale.ENGLISH,
                51423,
                "51,423");

        assertFormatSingle(
                "Percent with Negative Sign",
                "percent",
                NumberFormatter.with().unit(NoUnit.PERCENT),
                ULocale.ENGLISH,
                -98.7654321,
                "-98.765432%");
    }

    @Test
    public void roundingFraction() {
        assertFormatDescending(
                "Integer",
                "round-integer",
                NumberFormatter.with().rounding(Rounder.integer()),
                ULocale.ENGLISH,
                "87,650",
                "8,765",
                "876",
                "88",
                "9",
                "1",
                "0",
                "0",
                "0");

        assertFormatDescending(
                "Fixed Fraction",
                ".000",
                NumberFormatter.with().rounding(Rounder.fixedFraction(3)),
                ULocale.ENGLISH,
                "87,650.000",
                "8,765.000",
                "876.500",
                "87.650",
                "8.765",
                "0.876",
                "0.088",
                "0.009",
                "0.000");

        assertFormatDescending(
                "Min Fraction",
                ".0+",
                NumberFormatter.with().rounding(Rounder.minFraction(1)),
                ULocale.ENGLISH,
                "87,650.0",
                "8,765.0",
                "876.5",
                "87.65",
                "8.765",
                "0.8765",
                "0.08765",
                "0.008765",
                "0.0");

        assertFormatDescending(
                "Max Fraction",
                ".#",
                NumberFormatter.with().rounding(Rounder.maxFraction(1)),
                ULocale.ENGLISH,
                "87,650",
                "8,765",
                "876.5",
                "87.6",
                "8.8",
                "0.9",
                "0.1",
                "0",
                "0");

        assertFormatDescending(
                "Min/Max Fraction",
                ".0##",
                NumberFormatter.with().rounding(Rounder.minMaxFraction(1, 3)),
                ULocale.ENGLISH,
                "87,650.0",
                "8,765.0",
                "876.5",
                "87.65",
                "8.765",
                "0.876",
                "0.088",
                "0.009",
                "0.0");
    }

    @Test
    public void roundingFigures() {
        assertFormatSingle(
                "Fixed Significant",
                "@@@",
                NumberFormatter.with().rounding(Rounder.fixedDigits(3)),
                ULocale.ENGLISH,
                -98,
                "-98.0");

        assertFormatSingle(
                "Fixed Significant Rounding",
                "@@@",
                NumberFormatter.with().rounding(Rounder.fixedDigits(3)),
                ULocale.ENGLISH,
                -98.7654321,
                "-98.8");

        assertFormatSingle(
                "Fixed Significant Zero",
                "@@@",
                NumberFormatter.with().rounding(Rounder.fixedDigits(3)),
                ULocale.ENGLISH,
                0,
                "0.00");

        assertFormatSingle(
                "Min Significant",
                "@@+",
                NumberFormatter.with().rounding(Rounder.minDigits(2)),
                ULocale.ENGLISH,
                -9,
                "-9.0");

        assertFormatSingle(
                "Max Significant",
                "@###",
                NumberFormatter.with().rounding(Rounder.maxDigits(4)),
                ULocale.ENGLISH,
                98.7654321,
                "98.77");

        assertFormatSingle(
                "Min/Max Significant",
                "@@@#",
                NumberFormatter.with().rounding(Rounder.minMaxDigits(3, 4)),
                ULocale.ENGLISH,
                9.99999,
                "10.0");
    }

    @Test
    public void roundingFractionFigures() {
        assertFormatDescending(
                "Basic Significant", // for comparison
                "@#",
                NumberFormatter.with().rounding(Rounder.maxDigits(2)),
                ULocale.ENGLISH,
                "88,000",
                "8,800",
                "880",
                "88",
                "8.8",
                "0.88",
                "0.088",
                "0.0088",
                "0");

        assertFormatDescending(
                "FracSig minMaxFrac minSig",
                ".0#/@@@+",
                NumberFormatter.with().rounding(Rounder.minMaxFraction(1, 2).withMinDigits(3)),
                ULocale.ENGLISH,
                "87,650.0",
                "8,765.0",
                "876.5",
                "87.65",
                "8.76",
                "0.876", // minSig beats maxFrac
                "0.0876", // minSig beats maxFrac
                "0.00876", // minSig beats maxFrac
                "0.0");

        assertFormatDescending(
                "FracSig minMaxFrac maxSig A",
                ".0##/@#",
                NumberFormatter.with().rounding(Rounder.minMaxFraction(1, 3).withMaxDigits(2)),
                ULocale.ENGLISH,
                "88,000.0", // maxSig beats maxFrac
                "8,800.0", // maxSig beats maxFrac
                "880.0", // maxSig beats maxFrac
                "88.0", // maxSig beats maxFrac
                "8.8", // maxSig beats maxFrac
                "0.88", // maxSig beats maxFrac
                "0.088",
                "0.009",
                "0.0");

        assertFormatDescending(
                "FracSig minMaxFrac maxSig B",
                ".00/@#",
                NumberFormatter.with().rounding(Rounder.fixedFraction(2).withMaxDigits(2)),
                ULocale.ENGLISH,
                "88,000.00", // maxSig beats maxFrac
                "8,800.00", // maxSig beats maxFrac
                "880.00", // maxSig beats maxFrac
                "88.00", // maxSig beats maxFrac
                "8.80", // maxSig beats maxFrac
                "0.88",
                "0.09",
                "0.01",
                "0.00");

        assertFormatSingle(
                "FracSig with trailing zeros A",
                ".00/@@@+",
                NumberFormatter.with().rounding(Rounder.fixedFraction(2).withMinDigits(3)),
                ULocale.ENGLISH,
                0.1,
                "0.10");

        assertFormatSingle(
                "FracSig with trailing zeros B",
                ".00/@@@+",
                NumberFormatter.with().rounding(Rounder.fixedFraction(2).withMinDigits(3)),
                ULocale.ENGLISH,
                0.0999999,
                "0.10");
    }

    @Test
    public void roundingOther() {
        assertFormatDescending(
                "Rounding None",
                "round-unlimited",
                NumberFormatter.with().rounding(Rounder.unlimited()),
                ULocale.ENGLISH,
                "87,650",
                "8,765",
                "876.5",
                "87.65",
                "8.765",
                "0.8765",
                "0.08765",
                "0.008765",
                "0");

        assertFormatDescending(
                "Increment",
                "round-increment/0.5",
                NumberFormatter.with().rounding(Rounder.increment(BigDecimal.valueOf(0.5))),
                ULocale.ENGLISH,
                "87,650.0",
                "8,765.0",
                "876.5",
                "87.5",
                "9.0",
                "1.0",
                "0.0",
                "0.0",
                "0.0");

        assertFormatDescending(
                "Increment with Min Fraction",
                "round-increment/0.50",
                NumberFormatter.with().rounding(Rounder.increment(new BigDecimal("0.50"))),
                ULocale.ENGLISH,
                "87,650.00",
                "8,765.00",
                "876.50",
                "87.50",
                "9.00",
                "1.00",
                "0.00",
                "0.00",
                "0.00");

        assertFormatDescending(
                "Currency Standard",
                "currency/CZK round-currency-standard",
                NumberFormatter.with().rounding(Rounder.currency(CurrencyUsage.STANDARD)).unit(CZK),
                ULocale.ENGLISH,
                "CZK 87,650.00",
                "CZK 8,765.00",
                "CZK 876.50",
                "CZK 87.65",
                "CZK 8.76",
                "CZK 0.88",
                "CZK 0.09",
                "CZK 0.01",
                "CZK 0.00");

        assertFormatDescending(
                "Currency Cash",
                "currency/CZK round-currency-cash",
                NumberFormatter.with().rounding(Rounder.currency(CurrencyUsage.CASH)).unit(CZK),
                ULocale.ENGLISH,
                "CZK 87,650",
                "CZK 8,765",
                "CZK 876",
                "CZK 88",
                "CZK 9",
                "CZK 1",
                "CZK 0",
                "CZK 0",
                "CZK 0");

        assertFormatDescending(
                "Currency Cash with Nickel Rounding",
                "currency/CAD round-currency-cash",
                NumberFormatter.with().rounding(Rounder.currency(CurrencyUsage.CASH)).unit(CAD),
                ULocale.ENGLISH,
                "CA$87,650.00",
                "CA$8,765.00",
                "CA$876.50",
                "CA$87.65",
                "CA$8.75",
                "CA$0.90",
                "CA$0.10",
                "CA$0.00",
                "CA$0.00");

        assertFormatDescending(
                "Currency not in top-level fluent chain",
                "round-integer", // calling .withCurrency() applies currency rounding rules immediately
                NumberFormatter.with().rounding(Rounder.currency(CurrencyUsage.CASH).withCurrency(CZK)),
                ULocale.ENGLISH,
                "87,650",
                "8,765",
                "876",
                "88",
                "9",
                "1",
                "0",
                "0",
                "0");

        // NOTE: Other tests cover the behavior of the other rounding modes.
        assertFormatDescending(
                "Rounding Mode CEILING",
                "round-integer/ceiling",
                NumberFormatter.with().rounding(Rounder.integer().withMode(RoundingMode.CEILING)),
                ULocale.ENGLISH,
                "87,650",
                "8,765",
                "877",
                "88",
                "9",
                "1",
                "1",
                "1",
                "0");
    }

    @Test
    public void grouping() {
        assertFormatDescendingBig(
                "Western Grouping",
                "group-auto",
                NumberFormatter.with().grouping(GroupingStrategy.AUTO),
                ULocale.ENGLISH,
                "87,650,000",
                "8,765,000",
                "876,500",
                "87,650",
                "8,765",
                "876.5",
                "87.65",
                "8.765",
                "0");

        assertFormatDescendingBig(
                "Indic Grouping",
                "group-auto",
                NumberFormatter.with().grouping(GroupingStrategy.AUTO),
                new ULocale("en-IN"),
                "8,76,50,000",
                "87,65,000",
                "8,76,500",
                "87,650",
                "8,765",
                "876.5",
                "87.65",
                "8.765",
                "0");

        assertFormatDescendingBig(
                "Western Grouping, Min 2",
                "group-min2",
                NumberFormatter.with().grouping(GroupingStrategy.MIN2),
                ULocale.ENGLISH,
                "87,650,000",
                "8,765,000",
                "876,500",
                "87,650",
                "8765",
                "876.5",
                "87.65",
                "8.765",
                "0");

        assertFormatDescendingBig(
                "Indic Grouping, Min 2",
                "group-min2",
                NumberFormatter.with().grouping(GroupingStrategy.MIN2),
                new ULocale("en-IN"),
                "8,76,50,000",
                "87,65,000",
                "8,76,500",
                "87,650",
                "8765",
                "876.5",
                "87.65",
                "8.765",
                "0");

        assertFormatDescendingBig(
                "No Grouping",
                "group-off",
                NumberFormatter.with().grouping(GroupingStrategy.OFF),
                new ULocale("en-IN"),
                "87650000",
                "8765000",
                "876500",
                "87650",
                "8765",
                "876.5",
                "87.65",
                "8.765",
                "0");

        assertFormatDescendingBig(
                "Indic locale with THOUSANDS grouping",
                "group-thousands",
                NumberFormatter.with().grouping(GroupingStrategy.THOUSANDS),
                new ULocale("en-IN"),
                "87,650,000",
                "8,765,000",
                "876,500",
                "87,650",
                "8,765",
                "876.5",
                "87.65",
                "8.765",
                "0");

        // NOTE: Hungarian is interesting because it has minimumGroupingDigits=4 in locale data
        // If this test breaks due to data changes, find another locale that has minimumGroupingDigits.
        assertFormatDescendingBig(
                "Hungarian Grouping",
                "group-auto",
                NumberFormatter.with().grouping(GroupingStrategy.AUTO),
                new ULocale("hu"),
                "87 650 000",
                "8 765 000",
                "876500",
                "87650",
                "8765",
                "876,5",
                "87,65",
                "8,765",
                "0");

        assertFormatDescendingBig(
                "Hungarian Grouping, Min 2",
                "group-min2",
                NumberFormatter.with().grouping(GroupingStrategy.MIN2),
                new ULocale("hu"),
                "87 650 000",
                "8 765 000",
                "876500",
                "87650",
                "8765",
                "876,5",
                "87,65",
                "8,765",
                "0");

        assertFormatDescendingBig(
                "Hungarian Grouping, Always",
                "group-on-aligned",
                NumberFormatter.with().grouping(GroupingStrategy.ON_ALIGNED),
                new ULocale("hu"),
                "87 650 000",
                "8 765 000",
                "876 500",
                "87 650",
                "8 765",
                "876,5",
                "87,65",
                "8,765",
                "0");

        // NOTE: Bulgarian is interesting because it has no grouping in the default currency format.
        // If this test breaks due to data changes, find another locale that has no default grouping.
        assertFormatDescendingBig(
                "Bulgarian Currency Grouping",
                "currency/USD group-auto",
                NumberFormatter.with().grouping(GroupingStrategy.AUTO).unit(USD),
                new ULocale("bg"),
                "87650000,00 щ.д.",
                "8765000,00 щ.д.",
                "876500,00 щ.д.",
                "87650,00 щ.д.",
                "8765,00 щ.д.",
                "876,50 щ.д.",
                "87,65 щ.д.",
                "8,76 щ.д.",
                "0,00 щ.д.");

        assertFormatDescendingBig(
                "Bulgarian Currency Grouping, Always",
                "currency/USD group-on-aligned",
                NumberFormatter.with().grouping(GroupingStrategy.ON_ALIGNED).unit(USD),
                new ULocale("bg"),
                "87 650 000,00 щ.д.",
                "8 765 000,00 щ.д.",
                "876 500,00 щ.д.",
                "87 650,00 щ.д.",
                "8 765,00 щ.д.",
                "876,50 щ.д.",
                "87,65 щ.д.",
                "8,76 щ.д.",
                "0,00 щ.д.");

        MacroProps macros = new MacroProps();
        macros.grouping = Grouper.getInstance((short) 4, (short) 1, (short) 3);
        assertFormatDescendingBig(
                "Custom Grouping via Internal API",
                null,
                NumberFormatter.with().macros(macros),
                ULocale.ENGLISH,
                "8,7,6,5,0000",
                "8,7,6,5000",
                "876500",
                "87650",
                "8765",
                "876.5",
                "87.65",
                "8.765",
                "0");
    }

    @Test
    public void padding() {
        assertFormatDescending(
                "Padding",
                null,
                NumberFormatter.with().padding(Padder.none()),
                ULocale.ENGLISH,
                "87,650",
                "8,765",
                "876.5",
                "87.65",
                "8.765",
                "0.8765",
                "0.08765",
                "0.008765",
                "0");

        assertFormatDescending(
                "Padding",
                null,
                NumberFormatter.with().padding(Padder.codePoints('*', 8, PadPosition.AFTER_PREFIX)),
                ULocale.ENGLISH,
                "**87,650",
                "***8,765",
                "***876.5",
                "***87.65",
                "***8.765",
                "**0.8765",
                "*0.08765",
                "0.008765",
                "*******0");

        assertFormatDescending(
                "Padding with code points",
                null,
                NumberFormatter.with().padding(Padder.codePoints(0x101E4, 8, PadPosition.AFTER_PREFIX)),
                ULocale.ENGLISH,
                "𐇤𐇤87,650",
                "𐇤𐇤𐇤8,765",
                "𐇤𐇤𐇤876.5",
                "𐇤𐇤𐇤87.65",
                "𐇤𐇤𐇤8.765",
                "𐇤𐇤0.8765",
                "𐇤0.08765",
                "0.008765",
                "𐇤𐇤𐇤𐇤𐇤𐇤𐇤0");

        assertFormatDescending(
                "Padding with wide digits",
                null,
                NumberFormatter.with().padding(Padder.codePoints('*', 8, PadPosition.AFTER_PREFIX))
                        .symbols(NumberingSystem.getInstanceByName("mathsanb")),
                ULocale.ENGLISH,
                "**𝟴𝟳,𝟲𝟱𝟬",
                "***𝟴,𝟳𝟲𝟱",
                "***𝟴𝟳𝟲.𝟱",
                "***𝟴𝟳.𝟲𝟱",
                "***𝟴.𝟳𝟲𝟱",
                "**𝟬.𝟴𝟳𝟲𝟱",
                "*𝟬.𝟬𝟴𝟳𝟲𝟱",
                "𝟬.𝟬𝟬𝟴𝟳𝟲𝟱",
                "*******𝟬");

        assertFormatDescending(
                "Padding with currency spacing",
                null,
                NumberFormatter.with().padding(Padder.codePoints('*', 10, PadPosition.AFTER_PREFIX)).unit(GBP)
                        .unitWidth(UnitWidth.ISO_CODE),
                ULocale.ENGLISH,
                "GBP 87,650.00",
                "GBP 8,765.00",
                "GBP*876.50",
                "GBP**87.65",
                "GBP***8.76",
                "GBP***0.88",
                "GBP***0.09",
                "GBP***0.01",
                "GBP***0.00");

        assertFormatSingle(
                "Pad Before Prefix",
                null,
                NumberFormatter.with().padding(Padder.codePoints('*', 8, PadPosition.BEFORE_PREFIX)),
                ULocale.ENGLISH,
                -88.88,
                "**-88.88");

        assertFormatSingle(
                "Pad After Prefix",
                null,
                NumberFormatter.with().padding(Padder.codePoints('*', 8, PadPosition.AFTER_PREFIX)),
                ULocale.ENGLISH,
                -88.88,
                "-**88.88");

        assertFormatSingle(
                "Pad Before Suffix",
                null,
                NumberFormatter.with().padding(Padder.codePoints('*', 8, PadPosition.BEFORE_SUFFIX))
                        .unit(NoUnit.PERCENT),
                ULocale.ENGLISH,
                88.88,
                "88.88**%");

        assertFormatSingle(
                "Pad After Suffix",
                null,
                NumberFormatter.with().padding(Padder.codePoints('*', 8, PadPosition.AFTER_SUFFIX))
                        .unit(NoUnit.PERCENT),
                ULocale.ENGLISH,
                88.88,
                "88.88%**");

        assertFormatSingle(
                "Currency Spacing with Zero Digit Padding Broken",
                null,
                NumberFormatter.with().padding(Padder.codePoints('0', 12, PadPosition.AFTER_PREFIX)).unit(GBP)
                        .unitWidth(UnitWidth.ISO_CODE),
                ULocale.ENGLISH,
                514.23,
                "GBP 000514.23"); // TODO: This is broken; it renders too wide (13 instead of 12).
    }

    @Test
    public void integerWidth() {
        assertFormatDescending(
                "Integer Width Default",
                "integer-width/+0",
                NumberFormatter.with().integerWidth(IntegerWidth.zeroFillTo(1)),
                ULocale.ENGLISH,
                "87,650",
                "8,765",
                "876.5",
                "87.65",
                "8.765",
                "0.8765",
                "0.08765",
                "0.008765",
                "0");

        assertFormatDescending(
                "Integer Width Zero Fill 0",
                "integer-width/+",
                NumberFormatter.with().integerWidth(IntegerWidth.zeroFillTo(0)),
                ULocale.ENGLISH,
                "87,650",
                "8,765",
                "876.5",
                "87.65",
                "8.765",
                ".8765",
                ".08765",
                ".008765",
                ""); // TODO: Avoid the empty string here?

        assertFormatDescending(
                "Integer Width Zero Fill 3",
                "integer-width/+000",
                NumberFormatter.with().integerWidth(IntegerWidth.zeroFillTo(3)),
                ULocale.ENGLISH,
                "87,650",
                "8,765",
                "876.5",
                "087.65",
                "008.765",
                "000.8765",
                "000.08765",
                "000.008765",
                "000");

        assertFormatDescending(
                "Integer Width Max 3",
                "integer-width/##0",
                NumberFormatter.with().integerWidth(IntegerWidth.zeroFillTo(1).truncateAt(3)),
                ULocale.ENGLISH,
                "650",
                "765",
                "876.5",
                "87.65",
                "8.765",
                "0.8765",
                "0.08765",
                "0.008765",
                "0");

        assertFormatDescending(
                "Integer Width Fixed 2",
                "integer-width/00",
                NumberFormatter.with().integerWidth(IntegerWidth.zeroFillTo(2).truncateAt(2)),
                ULocale.ENGLISH,
                "50",
                "65",
                "76.5",
                "87.65",
                "08.765",
                "00.8765",
                "00.08765",
                "00.008765",
                "00");
    }

    @Test
    public void symbols() {
        assertFormatDescending(
                "French Symbols with Japanese Data 1",
                null,
                NumberFormatter.with().symbols(DecimalFormatSymbols.getInstance(ULocale.FRENCH)),
                ULocale.JAPAN,
                "87 650",
                "8 765",
                "876,5",
                "87,65",
                "8,765",
                "0,8765",
                "0,08765",
                "0,008765",
                "0");

        assertFormatSingle(
                "French Symbols with Japanese Data 2",
                null,
                NumberFormatter.with().notation(Notation.compactShort())
                        .symbols(DecimalFormatSymbols.getInstance(ULocale.FRENCH)),
                ULocale.JAPAN,
                12345,
                "1,2\u4E07");

        assertFormatDescending(
                "Latin Numbering System with Arabic Data",
                "currency/USD latin",
                NumberFormatter.with().symbols(NumberingSystem.LATIN).unit(USD),
                new ULocale("ar"),
                "US$ 87,650.00",
                "US$ 8,765.00",
                "US$ 876.50",
                "US$ 87.65",
                "US$ 8.76",
                "US$ 0.88",
                "US$ 0.09",
                "US$ 0.01",
                "US$ 0.00");

        assertFormatDescending(
                "Math Numbering System with French Data",
                "numbering-system/mathsanb",
                NumberFormatter.with().symbols(NumberingSystem.getInstanceByName("mathsanb")),
                ULocale.FRENCH,
                "𝟴𝟳 𝟲𝟱𝟬",
                "𝟴 𝟳𝟲𝟱",
                "𝟴𝟳𝟲,𝟱",
                "𝟴𝟳,𝟲𝟱",
                "𝟴,𝟳𝟲𝟱",
                "𝟬,𝟴𝟳𝟲𝟱",
                "𝟬,𝟬𝟴𝟳𝟲𝟱",
                "𝟬,𝟬𝟬𝟴𝟳𝟲𝟱",
                "𝟬");

        assertFormatSingle(
                "Swiss Symbols (used in documentation)",
                null,
                NumberFormatter.with().symbols(DecimalFormatSymbols.getInstance(new ULocale("de-CH"))),
                ULocale.ENGLISH,
                12345.67,
                "12’345.67");

        assertFormatSingle(
                "Myanmar Symbols (used in documentation)",
                null,
                NumberFormatter.with().symbols(DecimalFormatSymbols.getInstance(new ULocale("my_MY"))),
                ULocale.ENGLISH,
                12345.67,
                "\u1041\u1042,\u1043\u1044\u1045.\u1046\u1047");

        // NOTE: Locale ar puts ¤ after the number in NS arab but before the number in NS latn.

        assertFormatSingle(
                "Currency symbol should precede number in ar with NS latn",
                "currency/USD latin",
                NumberFormatter.with().symbols(NumberingSystem.LATIN).unit(USD),
                new ULocale("ar"),
                12345.67,
                "US$ 12,345.67");

        assertFormatSingle(
                "Currency symbol should precede number in ar@numbers=latn",
                "currency/USD",
                NumberFormatter.with().unit(USD),
                new ULocale("ar@numbers=latn"),
                12345.67,
                "US$ 12,345.67");

        assertFormatSingle(
                "Currency symbol should follow number in ar-EG with NS arab",
                "currency/USD",
                NumberFormatter.with().unit(USD),
                new ULocale("ar-EG"),
                12345.67,
                "١٢٬٣٤٥٫٦٧ US$");

        assertFormatSingle(
                "Currency symbol should follow number in ar@numbers=arab",
                "currency/USD",
                NumberFormatter.with().unit(USD),
                new ULocale("ar@numbers=arab"),
                12345.67,
                "١٢٬٣٤٥٫٦٧ US$");

        assertFormatSingle(
                "NumberingSystem in API should win over @numbers keyword",
                "currency/USD latin",
                NumberFormatter.with().symbols(NumberingSystem.LATIN).unit(USD),
                new ULocale("ar@numbers=arab"),
                12345.67,
                "US$ 12,345.67");

        assertEquals("NumberingSystem in API should win over @numbers keyword in reverse order",
                "US$ 12,345.67",
                NumberFormatter.withLocale(new ULocale("ar@numbers=arab"))
                    .symbols(NumberingSystem.LATIN)
                    .unit(USD)
                    .format(12345.67)
                    .toString());

        DecimalFormatSymbols symbols = DecimalFormatSymbols.getInstance(new ULocale("de-CH"));
        UnlocalizedNumberFormatter f = NumberFormatter.with().symbols(symbols);
        symbols.setGroupingSeparatorString("!");
        assertFormatSingle(
                "Symbols object should be copied",
                null,
                f,
                ULocale.ENGLISH,
                12345.67,
                "12’345.67");

        assertFormatSingle(
                "The last symbols setter wins",
                "latin",
                NumberFormatter.with().symbols(symbols).symbols(NumberingSystem.LATIN),
                ULocale.ENGLISH,
                12345.67,
                "12,345.67");

        assertFormatSingle(
                "The last symbols setter wins",
                null,
                NumberFormatter.with().symbols(NumberingSystem.LATIN).symbols(symbols),
                ULocale.ENGLISH,
                12345.67,
                "12!345.67");
    }

    @Test
    @Ignore("This feature is not currently available.")
    public void symbolsOverride() {
        DecimalFormatSymbols dfs = DecimalFormatSymbols.getInstance(ULocale.ENGLISH);
        dfs.setCurrencySymbol("@");
        dfs.setInternationalCurrencySymbol("foo");
        assertFormatSingle(
                "Custom Short Currency Symbol",
                "$XXX",
                NumberFormatter.with().unit(Currency.getInstance("XXX")).symbols(dfs),
                ULocale.ENGLISH,
                12.3,
                "@ 12.30");
    }

    @Test
    public void sign() {
        assertFormatSingle(
                "Sign Auto Positive",
                "sign-auto",
                NumberFormatter.with().sign(SignDisplay.AUTO),
                ULocale.ENGLISH,
                444444,
                "444,444");

        assertFormatSingle(
                "Sign Auto Negative",
                "sign-auto",
                NumberFormatter.with().sign(SignDisplay.AUTO),
                ULocale.ENGLISH,
                -444444,
                "-444,444");

        assertFormatSingle(
                "Sign Auto Zero",
                "sign-auto",
                NumberFormatter.with().sign(SignDisplay.AUTO),
                ULocale.ENGLISH,
                0,
                "0");

        assertFormatSingle(
                "Sign Always Positive",
                "sign-always",
                NumberFormatter.with().sign(SignDisplay.ALWAYS),
                ULocale.ENGLISH,
                444444,
                "+444,444");

        assertFormatSingle(
                "Sign Always Negative",
                "sign-always",
                NumberFormatter.with().sign(SignDisplay.ALWAYS),
                ULocale.ENGLISH,
                -444444,
                "-444,444");

        assertFormatSingle(
                "Sign Always Zero",
                "sign-always",
                NumberFormatter.with().sign(SignDisplay.ALWAYS),
                ULocale.ENGLISH,
                0,
                "+0");

        assertFormatSingle(
                "Sign Never Positive",
                "sign-never",
                NumberFormatter.with().sign(SignDisplay.NEVER),
                ULocale.ENGLISH,
                444444,
                "444,444");

        assertFormatSingle(
                "Sign Never Negative",
                "sign-never",
                NumberFormatter.with().sign(SignDisplay.NEVER),
                ULocale.ENGLISH,
                -444444,
                "444,444");

        assertFormatSingle(
                "Sign Never Zero",
                "sign-never",
                NumberFormatter.with().sign(SignDisplay.NEVER),
                ULocale.ENGLISH,
                0,
                "0");

        assertFormatSingle(
                "Sign Accounting Positive",
                "currency/USD sign-accounting",
                NumberFormatter.with().sign(SignDisplay.ACCOUNTING).unit(USD),
                ULocale.ENGLISH,
                444444,
                "$444,444.00");

        assertFormatSingle(
                "Sign Accounting Negative",
                "currency/USD sign-accounting",
                NumberFormatter.with().sign(SignDisplay.ACCOUNTING).unit(USD),
                ULocale.ENGLISH,
                -444444,
                "($444,444.00)");

        assertFormatSingle(
                "Sign Accounting Zero",
                "currency/USD sign-accounting",
                NumberFormatter.with().sign(SignDisplay.ACCOUNTING).unit(USD),
                ULocale.ENGLISH,
                0,
                "$0.00");

        assertFormatSingle(
                "Sign Accounting-Always Positive",
                "currency/USD sign-accounting-always",
                NumberFormatter.with().sign(SignDisplay.ACCOUNTING_ALWAYS).unit(USD),
                ULocale.ENGLISH,
                444444,
                "+$444,444.00");

        assertFormatSingle(
                "Sign Accounting-Always Negative",
                "currency/USD sign-accounting-always",
                NumberFormatter.with().sign(SignDisplay.ACCOUNTING_ALWAYS).unit(USD),
                ULocale.ENGLISH,
                -444444,
                "($444,444.00)");

        assertFormatSingle(
                "Sign Accounting-Always Zero",
                "currency/USD sign-accounting-always",
                NumberFormatter.with().sign(SignDisplay.ACCOUNTING_ALWAYS).unit(USD),
                ULocale.ENGLISH,
                0,
                "+$0.00");

        assertFormatSingle(
                "Sign Except-Zero Positive",
                "sign-except-zero",
                NumberFormatter.with().sign(SignDisplay.EXCEPT_ZERO),
                ULocale.ENGLISH,
                444444,
                "+444,444");

        assertFormatSingle(
<<<<<<< HEAD
                "Sign Always Negative",
                "sign-except-zero",
=======
                "Sign Except-Zero Negative",
                "",
>>>>>>> 118f3ba5
                NumberFormatter.with().sign(SignDisplay.EXCEPT_ZERO),
                ULocale.ENGLISH,
                -444444,
                "-444,444");

        assertFormatSingle(
                "Sign Except-Zero Zero",
                "sign-except-zero",
                NumberFormatter.with().sign(SignDisplay.EXCEPT_ZERO),
                ULocale.ENGLISH,
                0,
                "0");

        assertFormatSingle(
                "Sign Accounting-Except-Zero Positive",
                "currency/USD sign-accounting-except-zero",
                NumberFormatter.with().sign(SignDisplay.ACCOUNTING_EXCEPT_ZERO).unit(USD),
                ULocale.ENGLISH,
                444444,
                "+$444,444.00");

        assertFormatSingle(
                "Sign Accounting-Except-Zero Negative",
                "currency/USD sign-accounting-except-zero",
                NumberFormatter.with().sign(SignDisplay.ACCOUNTING_EXCEPT_ZERO).unit(USD),
                ULocale.ENGLISH,
                -444444,
                "($444,444.00)");

        assertFormatSingle(
                "Sign Accounting-Except-Zero Zero",
                "currency/USD sign-accounting-except-zero",
                NumberFormatter.with().sign(SignDisplay.ACCOUNTING_EXCEPT_ZERO).unit(USD),
                ULocale.ENGLISH,
                0,
                "$0.00");

        assertFormatSingle(
                "Sign Accounting Negative Hidden",
                "currency/USD unit-width-hidden sign-accounting",
                NumberFormatter.with().sign(SignDisplay.ACCOUNTING).unit(USD).unitWidth(UnitWidth.HIDDEN),
                ULocale.ENGLISH,
                -444444,
                "(444,444.00)");
    }

    @Test
    public void decimal() {
        assertFormatDescending(
                "Decimal Default",
                "decimal-auto",
                NumberFormatter.with().decimal(DecimalSeparatorDisplay.AUTO),
                ULocale.ENGLISH,
                "87,650",
                "8,765",
                "876.5",
                "87.65",
                "8.765",
                "0.8765",
                "0.08765",
                "0.008765",
                "0");

        assertFormatDescending(
                "Decimal Always Shown",
                "decimal-always",
                NumberFormatter.with().decimal(DecimalSeparatorDisplay.ALWAYS),
                ULocale.ENGLISH,
                "87,650.",
                "8,765.",
                "876.5",
                "87.65",
                "8.765",
                "0.8765",
                "0.08765",
                "0.008765",
                "0.");
    }

    @Test
    public void locale() {
        // Coverage for the locale setters.
        assertEquals(NumberFormatter.with().locale(ULocale.ENGLISH), NumberFormatter.with().locale(Locale.ENGLISH));
        assertEquals(NumberFormatter.with().locale(ULocale.ENGLISH), NumberFormatter.withLocale(ULocale.ENGLISH));
        assertEquals(NumberFormatter.with().locale(ULocale.ENGLISH), NumberFormatter.withLocale(Locale.ENGLISH));
        assertNotEquals(NumberFormatter.with().locale(ULocale.ENGLISH), NumberFormatter.with().locale(Locale.FRENCH));
    }

    @Test
    public void plurals() {
        // TODO: Expand this test.

        assertFormatSingle(
                "Plural 1",
                "currency/USD round-integer unit-width-full-name",
                NumberFormatter.with().unit(USD).unitWidth(UnitWidth.FULL_NAME).rounding(Rounder.fixedFraction(0)),
                ULocale.ENGLISH,
                1,
                "1 US dollar");

        assertFormatSingle(
                "Plural 1.00",
                "currency/USD .00 unit-width-full-name",
                NumberFormatter.with().unit(USD).unitWidth(UnitWidth.FULL_NAME).rounding(Rounder.fixedFraction(2)),
                ULocale.ENGLISH,
                1,
                "1.00 US dollars");
    }

    @Test
    public void validRanges() throws NoSuchMethodException, IllegalAccessException {
        Method[] methodsWithOneArgument = new Method[] { Rounder.class.getDeclaredMethod("fixedFraction", Integer.TYPE),
                Rounder.class.getDeclaredMethod("minFraction", Integer.TYPE),
                Rounder.class.getDeclaredMethod("maxFraction", Integer.TYPE),
                Rounder.class.getDeclaredMethod("fixedDigits", Integer.TYPE),
                Rounder.class.getDeclaredMethod("minDigits", Integer.TYPE),
                Rounder.class.getDeclaredMethod("maxDigits", Integer.TYPE),
                FractionRounder.class.getDeclaredMethod("withMinDigits", Integer.TYPE),
                FractionRounder.class.getDeclaredMethod("withMaxDigits", Integer.TYPE),
                ScientificNotation.class.getDeclaredMethod("withMinExponentDigits", Integer.TYPE),
                IntegerWidth.class.getDeclaredMethod("zeroFillTo", Integer.TYPE),
                IntegerWidth.class.getDeclaredMethod("truncateAt", Integer.TYPE), };
        Method[] methodsWithTwoArguments = new Method[] {
                Rounder.class.getDeclaredMethod("minMaxFraction", Integer.TYPE, Integer.TYPE),
                Rounder.class.getDeclaredMethod("minMaxDigits", Integer.TYPE, Integer.TYPE), };

        final int EXPECTED_MAX_INT_FRAC_SIG = 999;
        final String expectedSubstring0 = "between 0 and 999 (inclusive)";
        final String expectedSubstring1 = "between 1 and 999 (inclusive)";
        final String expectedSubstringN1 = "between -1 and 999 (inclusive)";

        // We require that the upper bounds all be 999 inclusive.
        // The lower bound may be either -1, 0, or 1.
        Set<String> methodsWithLowerBound1 = new HashSet();
        methodsWithLowerBound1.add("fixedDigits");
        methodsWithLowerBound1.add("minDigits");
        methodsWithLowerBound1.add("maxDigits");
        methodsWithLowerBound1.add("minMaxDigits");
        methodsWithLowerBound1.add("withMinDigits");
        methodsWithLowerBound1.add("withMaxDigits");
        methodsWithLowerBound1.add("withMinExponentDigits");
        // Methods with lower bound 0:
        // fixedFraction
        // minFraction
        // maxFraction
        // minMaxFraction
        // zeroFillTo
        Set<String> methodsWithLowerBoundN1 = new HashSet();
        methodsWithLowerBoundN1.add("truncateAt");

        // Some of the methods require an object to be called upon.
        Map<String, Object> targets = new HashMap<String, Object>();
        targets.put("withMinDigits", Rounder.integer());
        targets.put("withMaxDigits", Rounder.integer());
        targets.put("withMinExponentDigits", Notation.scientific());
        targets.put("truncateAt", IntegerWidth.zeroFillTo(0));

        for (int argument = -2; argument <= EXPECTED_MAX_INT_FRAC_SIG + 2; argument++) {
            for (Method method : methodsWithOneArgument) {
                String message = "i = " + argument + "; method = " + method.getName();
                int lowerBound = methodsWithLowerBound1.contains(method.getName()) ? 1
                        : methodsWithLowerBoundN1.contains(method.getName()) ? -1 : 0;
                String expectedSubstring = lowerBound == 0 ? expectedSubstring0
                        : lowerBound == 1 ? expectedSubstring1 : expectedSubstringN1;
                Object target = targets.get(method.getName());
                try {
                    method.invoke(target, argument);
                    assertTrue(message, argument >= lowerBound && argument <= EXPECTED_MAX_INT_FRAC_SIG);
                } catch (InvocationTargetException e) {
                    assertTrue(message, argument < lowerBound || argument > EXPECTED_MAX_INT_FRAC_SIG);
                    // Ensure the exception message contains the expected substring
                    String actualMessage = e.getCause().getMessage();
                    assertNotEquals(message + ": " + actualMessage, -1, actualMessage.indexOf(expectedSubstring));
                }
            }
            for (Method method : methodsWithTwoArguments) {
                String message = "i = " + argument + "; method = " + method.getName();
                int lowerBound = methodsWithLowerBound1.contains(method.getName()) ? 1
                        : methodsWithLowerBoundN1.contains(method.getName()) ? -1 : 0;
                String expectedSubstring = lowerBound == 0 ? expectedSubstring0 : expectedSubstring1;
                Object target = targets.get(method.getName());
                // Check range on the first argument
                try {
                    // Pass EXPECTED_MAX_INT_FRAC_SIG as the second argument so arg1 <= arg2 in expected cases
                    method.invoke(target, argument, EXPECTED_MAX_INT_FRAC_SIG);
                    assertTrue(message, argument >= lowerBound && argument <= EXPECTED_MAX_INT_FRAC_SIG);
                } catch (InvocationTargetException e) {
                    assertTrue(message, argument < lowerBound || argument > EXPECTED_MAX_INT_FRAC_SIG);
                    // Ensure the exception message contains the expected substring
                    String actualMessage = e.getCause().getMessage();
                    assertNotEquals(message + ": " + actualMessage, -1, actualMessage.indexOf(expectedSubstring));
                }
                // Check range on the second argument
                try {
                    // Pass lowerBound as the first argument so arg1 <= arg2 in expected cases
                    method.invoke(target, lowerBound, argument);
                    assertTrue(message, argument >= lowerBound && argument <= EXPECTED_MAX_INT_FRAC_SIG);
                } catch (InvocationTargetException e) {
                    assertTrue(message, argument < lowerBound || argument > EXPECTED_MAX_INT_FRAC_SIG);
                    // Ensure the exception message contains the expected substring
                    String actualMessage = e.getCause().getMessage();
                    assertNotEquals(message + ": " + actualMessage, -1, actualMessage.indexOf(expectedSubstring));
                }
                // Check that first argument must be less than or equal to second argument
                try {
                    method.invoke(target, argument, argument - 1);
                    org.junit.Assert.fail();
                } catch (InvocationTargetException e) {
                    // Pass
                }
            }
        }

        // Check first argument less than or equal to second argument on IntegerWidth
        try {
            IntegerWidth.zeroFillTo(4).truncateAt(2);
            org.junit.Assert.fail();
        } catch (IllegalArgumentException e) {
            // Pass
        }
    }

    private static void assertFormatDescending(
            String message,
            String skeleton,
            UnlocalizedNumberFormatter f,
            ULocale locale,
            String... expected) {
        final double[] inputs = new double[] { 87650, 8765, 876.5, 87.65, 8.765, 0.8765, 0.08765, 0.008765, 0 };
        assertFormatDescending(message, skeleton, f, locale, inputs, expected);
    }

    private static void assertFormatDescendingBig(
            String message,
            String skeleton,
            UnlocalizedNumberFormatter f,
            ULocale locale,
            String... expected) {
        final double[] inputs = new double[] { 87650000, 8765000, 876500, 87650, 8765, 876.5, 87.65, 8.765, 0 };
        assertFormatDescending(message, skeleton, f, locale, inputs, expected);
    }

    private static void assertFormatDescending(
            String message,
            String skeleton,
            UnlocalizedNumberFormatter f,
            ULocale locale,
            double[] inputs,
            String... expected) {
        assert expected.length == 9;
        LocalizedNumberFormatter l1 = f.threshold(0L).locale(locale); // no self-regulation
        LocalizedNumberFormatter l2 = f.threshold(1L).locale(locale); // all self-regulation
        for (int i = 0; i < 9; i++) {
            double d = inputs[i];
            String actual1 = l1.format(d).toString();
            assertEquals(message + ": Unsafe Path: " + d, expected[i], actual1);
            String actual2 = l2.format(d).toString();
            assertEquals(message + ": Safe Path: " + d, expected[i], actual2);
        }
        if (skeleton != null) { // if null, skeleton is declared as undefined.
            // Only compare normalized skeletons: the tests need not provide the normalized forms.
            // Use the normalized form to construct the testing formatter to guarantee no loss of info.
            String normalized = NumberFormatter.fromSkeleton(skeleton).toSkeleton();
            assertEquals(message + ": Skeleton:", normalized, f.toSkeleton());
            LocalizedNumberFormatter l3 = NumberFormatter.fromSkeleton(normalized).locale(locale);
            for (int i = 0; i < 9; i++) {
                double d = inputs[i];
                String actual3 = l3.format(d).toString();
                assertEquals(message + ": Skeleton Path: " + d, expected[i], actual3);
            }
        } else {
            assertUndefinedSkeleton(f);
        }
    }

    private static void assertFormatSingle(
            String message,
            String skeleton,
            UnlocalizedNumberFormatter f,
            ULocale locale,
            Number input,
            String expected) {
        LocalizedNumberFormatter l1 = f.threshold(0L).locale(locale); // no self-regulation
        LocalizedNumberFormatter l2 = f.threshold(1L).locale(locale); // all self-regulation
        String actual1 = l1.format(input).toString();
        assertEquals(message + ": Unsafe Path: " + input, expected, actual1);
        String actual2 = l2.format(input).toString();
        assertEquals(message + ": Safe Path: " + input, expected, actual2);
        if (skeleton != null) { // if null, skeleton is declared as undefined.
            // Only compare normalized skeletons: the tests need not provide the normalized forms.
            // Use the normalized form to construct the testing formatter to ensure no loss of info.
            String normalized = NumberFormatter.fromSkeleton(skeleton).toSkeleton();
            assertEquals(message + ": Skeleton:", normalized, f.toSkeleton());
            LocalizedNumberFormatter l3 = NumberFormatter.fromSkeleton(normalized).locale(locale);
            String actual3 = l3.format(input).toString();
            assertEquals(message + ": Skeleton Path: " + input, expected, actual3);
        } else {
            assertUndefinedSkeleton(f);
        }
    }

    private static void assertFormatSingleMeasure(
            String message,
            String skeleton,
            UnlocalizedNumberFormatter f,
            ULocale locale,
            Measure input,
            String expected) {
        LocalizedNumberFormatter l1 = f.threshold(0L).locale(locale); // no self-regulation
        LocalizedNumberFormatter l2 = f.threshold(1L).locale(locale); // all self-regulation
        String actual1 = l1.format(input).toString();
        assertEquals(message + ": Unsafe Path: " + input, expected, actual1);
        String actual2 = l2.format(input).toString();
        assertEquals(message + ": Safe Path: " + input, expected, actual2);
        if (skeleton != null) { // if null, skeleton is declared as undefined.
            // Only compare normalized skeletons: the tests need not provide the normalized forms.
            // Use the normalized form to construct the testing formatter to ensure no loss of info.
            String normalized = NumberFormatter.fromSkeleton(skeleton).toSkeleton();
            assertEquals(message + ": Skeleton:", normalized, f.toSkeleton());
            LocalizedNumberFormatter l3 = NumberFormatter.fromSkeleton(normalized).locale(locale);
            String actual3 = l3.format(input).toString();
            assertEquals(message + ": Skeleton Path: " + input, expected, actual3);
        } else {
            assertUndefinedSkeleton(f);
        }
    }

    private static void assertUndefinedSkeleton(UnlocalizedNumberFormatter f) {
        try {
            String skeleton = f.toSkeleton();
            fail("Expected toSkeleton to fail, but it passed, producing: " + skeleton);
        } catch (UnsupportedOperationException expected) {}
    }
}<|MERGE_RESOLUTION|>--- conflicted
+++ resolved
@@ -1785,13 +1785,8 @@
                 "+444,444");
 
         assertFormatSingle(
-<<<<<<< HEAD
-                "Sign Always Negative",
+                "Sign Except-Zero Negative",
                 "sign-except-zero",
-=======
-                "Sign Except-Zero Negative",
-                "",
->>>>>>> 118f3ba5
                 NumberFormatter.with().sign(SignDisplay.EXCEPT_ZERO),
                 ULocale.ENGLISH,
                 -444444,
