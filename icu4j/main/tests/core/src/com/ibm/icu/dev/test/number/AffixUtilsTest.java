// © 2017 and later: Unicode, Inc. and others.
// License & terms of use: http://www.unicode.org/copyright.html#License
package com.ibm.icu.dev.test.number;

import static org.junit.Assert.assertEquals;
import static org.junit.Assert.fail;

import org.junit.Test;

import com.ibm.icu.impl.number.AffixUtils;
import com.ibm.icu.impl.number.AffixUtils.SymbolProvider;
import com.ibm.icu.impl.number.NumberStringBuilder;
import com.ibm.icu.text.UnicodeSet;

public class AffixUtilsTest {

    private static final SymbolProvider DEFAULT_SYMBOL_PROVIDER = new SymbolProvider() {
        @Override
        public CharSequence getSymbol(int type) {
            // Use interesting symbols where possible. The symbols are from ar_SA but are hard-coded
            // here to make the test independent of locale data changes.
            switch (type) {
            case AffixUtils.TYPE_MINUS_SIGN:
                return "−";
            case AffixUtils.TYPE_PLUS_SIGN:
                return "\u061C+";
            case AffixUtils.TYPE_PERCENT:
                return "٪\u061C";
            case AffixUtils.TYPE_PERMILLE:
                return "؉";
            case AffixUtils.TYPE_CURRENCY_SINGLE:
                return "$";
            case AffixUtils.TYPE_CURRENCY_DOUBLE:
                return "XXX";
            case AffixUtils.TYPE_CURRENCY_TRIPLE:
                return "long name";
            case AffixUtils.TYPE_CURRENCY_QUAD:
                return "\uFFFD";
            case AffixUtils.TYPE_CURRENCY_QUINT:
                return "@";
            case AffixUtils.TYPE_CURRENCY_OVERFLOW:
                return "\uFFFD";
            default:
                throw new AssertionError();
            }
        }
    };

    @Test
    public void testEscape() {
        Object[][] cases = {
                { "", "" },
                { "abc", "abc" },
                { "-", "'-'" },
                { "-!", "'-'!" },
                { "−", "−" },
                { "---", "'---'" },
                { "-%-", "'-%-'" },
                { "'", "''" },
                { "-'", "'-'''" },
                { "-'-", "'-''-'" },
                { "a-'-", "a'-''-'" } };

        StringBuilder sb = new StringBuilder();
        for (Object[] cas : cases) {
            String input = (String) cas[0];
            String expected = (String) cas[1];
            sb.setLength(0);
            AffixUtils.escape(input, sb);
            assertEquals(expected, sb.toString());
        }
    }

    @Test
    public void testUnescape() {
        Object[][] cases = {
                { "", false, 0, "" },
                { "abc", false, 3, "abc" },
                { "-", false, 1, "−" },
                { "-!", false, 2, "−!" },
                { "+", false, 1, "\u061C+" },
                { "+!", false, 2, "\u061C+!" },
                { "‰", false, 1, "؉" },
                { "‰!", false, 2, "؉!" },
                { "-x", false, 2, "−x" },
                { "'-'x", false, 2, "-x" },
                { "'--''-'-x", false, 6, "--'-−x" },
                { "''", false, 1, "'" },
                { "''''", false, 2, "''" },
                { "''''''", false, 3, "'''" },
                { "''x''", false, 3, "'x'" },
                { "¤", true, 1, "$" },
                { "¤¤", true, 2, "XXX" },
                { "¤¤¤", true, 3, "long name" },
                { "¤¤¤¤", true, 4, "\uFFFD" },
                { "¤¤¤¤¤", true, 5, "@" },
                { "¤¤¤¤¤¤", true, 6, "\uFFFD" },
                { "¤¤¤a¤¤¤¤", true, 8, "long namea\uFFFD" },
                { "a¤¤¤¤b¤¤¤¤¤c", true, 12, "a\uFFFDb@c" },
                { "¤!", true, 2, "$!" },
                { "¤¤!", true, 3, "XXX!" },
                { "¤¤¤!", true, 4, "long name!" },
                { "-¤¤", true, 3, "−XXX" },
                { "¤¤-", true, 3, "XXX−" },
                { "'¤'", false, 1, "¤" },
                { "%", false, 1, "٪\u061C" },
                { "'%'", false, 1, "%" },
                { "¤'-'%", true, 3, "$-٪\u061C" },
                { "#0#@#*#;#", false, 9, "#0#@#*#;#" } };

        for (Object[] cas : cases) {
            String input = (String) cas[0];
            boolean curr = (Boolean) cas[1];
            int length = (Integer) cas[2];
            String output = (String) cas[3];

            assertEquals("Currency on <" + input + ">", curr, AffixUtils.hasCurrencySymbols(input));
            assertEquals("Length on <" + input + ">", length, AffixUtils.estimateLength(input));

            String actual = unescapeWithDefaults(input);
            assertEquals("Output on <" + input + ">", output, actual);

            int ulength = AffixUtils.unescapedCodePointCount(input, DEFAULT_SYMBOL_PROVIDER);
            assertEquals("Unescaped length on <" + input + ">", output.length(), ulength);
        }
    }

    @Test
    public void testContainsReplaceType() {
        Object[][] cases = {
                { "", false, "" },
                { "-", true, "+" },
                { "-a", true, "+a" },
                { "a-", true, "a+" },
                { "a-b", true, "a+b" },
                { "--", true, "++" },
                { "x", false, "x" } };

        for (Object[] cas : cases) {
            String input = (String) cas[0];
            boolean hasMinusSign = (Boolean) cas[1];
            String output = (String) cas[2];

            assertEquals("Contains on input " + input,
                    hasMinusSign,
                    AffixUtils.containsType(input, AffixUtils.TYPE_MINUS_SIGN));
            assertEquals("Replace on input" + input,
                    output,
                    AffixUtils.replaceType(input, AffixUtils.TYPE_MINUS_SIGN, '+'));
        }
    }

    @Test
    public void testInvalid() {
        String[] invalidExamples = { "'", "x'", "'x", "'x''", "''x'" };

        for (String str : invalidExamples) {
            try {
                AffixUtils.hasCurrencySymbols(str);
                fail("No exception was thrown on an invalid string");
            } catch (IllegalArgumentException e) {
                // OK
            }
            try {
                AffixUtils.estimateLength(str);
                fail("No exception was thrown on an invalid string");
            } catch (IllegalArgumentException e) {
                // OK
            }
            try {
                unescapeWithDefaults(str);
                fail("No exception was thrown on an invalid string");
            } catch (IllegalArgumentException e) {
                // OK
            }
        }
    }

    @Test
    public void testUnescapeWithSymbolProvider() {
        String[][] cases = {
                { "", "" },
                { "-", "1" },
                { "'-'", "-" },
                { "- + % ‰ ¤ ¤¤ ¤¤¤ ¤¤¤¤ ¤¤¤¤¤", "1 2 3 4 5 6 7 8 9" },
                { "'¤¤¤¤¤¤'", "¤¤¤¤¤¤" },
                { "¤¤¤¤¤¤", "\uFFFD" } };

        SymbolProvider provider = new SymbolProvider() {
            @Override
            public CharSequence getSymbol(int type) {
                return Integer.toString(Math.abs(type));
            }
        };

        NumberStringBuilder sb = new NumberStringBuilder();
        for (String[] cas : cases) {
            String input = cas[0];
            String expected = cas[1];
            sb.clear();
            AffixUtils.unescape(input, sb, 0, provider);
            assertEquals("With symbol provider on <" + input + ">", expected, sb.toString());
        }

        // Test insertion position
        sb.clear();
        sb.append("abcdefg", null);
        AffixUtils.unescape("-+%", sb, 4, provider);
        assertEquals("Symbol provider into middle", "abcd123efg", sb.toString());
    }

<<<<<<< HEAD
    // Test insertion position
    sb.clear();
    sb.append("abcdefg", null);
    AffixUtils.unescape("-+%", sb, 4, provider);
    assertEquals("Symbol provider into middle", "abcd123efg", sb.toString());
  }

  @Test
  public void testWithoutSymbolsOrIgnorables() {
    String[][] cases = {
        {"", ""},
        {"-", ""},
        {" ", ""},
        {"'-'", "-"},
        {" a + b ", "a  b"},
        {"-a+b%c‰d¤e¤¤f¤¤¤g¤¤¤¤h¤¤¤¤¤i", "abcdefghi"},
    };

    UnicodeSet ignorables = new UnicodeSet("[:whitespace:]");
    StringBuilder sb = new StringBuilder();
    for (String[] cas : cases) {
      String input = cas[0];
      String expected = cas[1];
      sb.setLength(0);
      AffixUtils.trimSymbolsAndIgnorables(input, ignorables, sb);
      assertEquals("Removing symbols from: " + input, expected, sb.toString());
    }
  }

  private static String unescapeWithDefaults(String input) {
    NumberStringBuilder nsb = new NumberStringBuilder();
    int length = AffixUtils.unescape(input, nsb, 0, DEFAULT_SYMBOL_PROVIDER);
    assertEquals("Return value of unescape", nsb.length(), length);
    return nsb.toString();
  }
=======
    private static String unescapeWithDefaults(String input) {
        NumberStringBuilder nsb = new NumberStringBuilder();
        int length = AffixUtils.unescape(input, nsb, 0, DEFAULT_SYMBOL_PROVIDER);
        assertEquals("Return value of unescape", nsb.length(), length);
        return nsb.toString();
    }
>>>>>>> fcc19886
}<|MERGE_RESOLUTION|>--- conflicted
+++ resolved
@@ -209,14 +209,6 @@
         assertEquals("Symbol provider into middle", "abcd123efg", sb.toString());
     }
 
-<<<<<<< HEAD
-    // Test insertion position
-    sb.clear();
-    sb.append("abcdefg", null);
-    AffixUtils.unescape("-+%", sb, 4, provider);
-    assertEquals("Symbol provider into middle", "abcd123efg", sb.toString());
-  }
-
   @Test
   public void testWithoutSymbolsOrIgnorables() {
     String[][] cases = {
@@ -239,18 +231,10 @@
     }
   }
 
-  private static String unescapeWithDefaults(String input) {
-    NumberStringBuilder nsb = new NumberStringBuilder();
-    int length = AffixUtils.unescape(input, nsb, 0, DEFAULT_SYMBOL_PROVIDER);
-    assertEquals("Return value of unescape", nsb.length(), length);
-    return nsb.toString();
-  }
-=======
     private static String unescapeWithDefaults(String input) {
         NumberStringBuilder nsb = new NumberStringBuilder();
         int length = AffixUtils.unescape(input, nsb, 0, DEFAULT_SYMBOL_PROVIDER);
         assertEquals("Return value of unescape", nsb.length(), length);
         return nsb.toString();
     }
->>>>>>> fcc19886
 }